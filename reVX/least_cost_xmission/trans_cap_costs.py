--- conflicted
+++ resolved
@@ -1186,17 +1186,10 @@
             features = gpd.GeoDataFrame(features, geometry=paths,
                                         crs=self._cost_crs)
 
-<<<<<<< HEAD
         for int_col in ["end_row", "end_col", "poi_gid"]:
-            features[int_col] = features[int_col].astype("Int64")
+            features[int_col] = features[int_col].astype("int64")
         for float_col in ["raw_line_cost", "dist_km"]:
             features[float_col] = features[float_col].astype("float")
-=======
-        for int_col in ["row", "col", "poi_gid"]:
-            features[int_col] = features[int_col].astype("int64")
-        for float_col in ["raw_line_cost", "dist_km"]:
-            features[float_col] = features[float_col].astype("float64")
->>>>>>> 9af68e4f
         return features
 
     def compute_connection_costs(self, features=None,
