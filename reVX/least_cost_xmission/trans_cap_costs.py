--- conflicted
+++ resolved
@@ -253,14 +253,7 @@
         # remains constant
         self.mcp_cost += friction_costs
 
-<<<<<<< HEAD
         self.mcp_cost = np.where(self.mcp_cost <= 0, -1, self.mcp_cost)
-=======
-        # TODO: Add user option of specifying wether 0 and neg should
-        # be hard barriers.
-        max_val = max(1e15, np.max(self._mcp_cost))
-        self._mcp_cost = np.where(self._mcp_cost <= 0, max_val, self._mcp_cost)
->>>>>>> b6b34365
         logger.debug("MCP cost min: %.2f, max: %.2f, median: %.2f",
                      np.min(self.mcp_cost), np.max(self.mcp_cost),
                      np.median(self.mcp_cost))
@@ -641,14 +634,17 @@
 
     #         friction_costs += friction_layer
 
-    #     # Must happen at end of loop so that "lcp_agg_cost"
-    #     # remains constant
-    #     self._mcp_cost += friction_costs
-
-    #     self._mcp_cost = np.where(self._mcp_cost <= 0, -1, self._mcp_cost)
-    #     logger.debug("MCP cost min: %.2f, max: %.2f, median: %.2f",
-    #                  np.min(self._mcp_cost), np.max(self._mcp_cost),
-    #                  np.median(self._mcp_cost))
+    #    # Must happen at end of loop so that "lcp_agg_cost"
+    #    # remains constant
+    #    self._mcp_cost += friction_costs
+
+    #    # TODO: Add user option of specifying wether 0 and neg should
+    #    # be hard barriers.
+    #    max_val = max(1e15, np.max(self._mcp_cost))
+    #    self._mcp_cost = np.where(self._mcp_cost <= 0, max_val, self._mcp_cost)
+    #    logger.debug("MCP cost min: %.2f, max: %.2f, median: %.2f",
+    #                 np.min(self._mcp_cost), np.max(self._mcp_cost),
+    #                 np.median(self._mcp_cost))
 
     # def _extract_and_scale_layer(self, layer_info, cost_file, allow_cl=False):
     #     """Extract layer based on name and scale according to user input"""
