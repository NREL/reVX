--- conflicted
+++ resolved
@@ -42,17 +42,10 @@
 
 
 
-<<<<<<< HEAD
 class CostLayer:
 
-    def __init__(self, cost_fpath, row_slice, col_slice, cell_size=CELL_SIZE):
-=======
-    def __init__(self, cost_fpath, start_indices, cost_layers,
-                 row_slice, col_slice, cost_multiplier_layer=None,
-                 cost_multiplier_scalar=1, friction_layers=None,
-                 tracked_layers=None, cell_size=CELL_SIZE,
+    def __init__(self, cost_fpath, row_slice, col_slice, cell_size=CELL_SIZE,
                  use_hard_barrier=True):
->>>>>>> b3341a47
         """
         Parameters
         ----------
@@ -125,26 +118,13 @@
         self._row_slice = row_slice
         self._col_slice = col_slice
         self._cell_size = cell_size
-<<<<<<< HEAD
+        self._use_hard_barrier = use_hard_barrier
         self._clip_shape = self.cost = self.mcp_cost = None
         self.cost_layer_map = {}
         self.li_cost_layer_map = {}
         self.friction_layer_map = {}
         self.tracked_layers = {}
         self.tracked_layer_map = {}
-=======
-        self._use_hard_barrier = use_hard_barrier
-        self._clip_shape = self._mcp = self._cost = self._mcp_cost = None
-        self._cost_layer_map = {}
-        self._li_cost_layer_map = {}
-        self._friction_layer_map = {}
-        self._tracked_layers = tracked_layers or {}
-        self._tracked_layer_map = {}
-        self._cumulative_costs = None
-        self.transform = None
-        self._full_shape = None
-        self._cost_crs = None
->>>>>>> b3341a47
 
         with ExclusionLayers(self._cost_fpath) as fh:
             self._full_shape = fh.shape
@@ -280,20 +260,13 @@
         # remains constant
         self.mcp_cost += friction_costs
 
-<<<<<<< HEAD
-        # TODO: Add user option of specifying wether 0 and neg should
-        # be hard barriers.
-        max_val = max(1e15, np.max(self.mcp_cost))
-        self.mcp_cost = np.where(self.mcp_cost <= 0, max_val, self.mcp_cost)
-=======
         max_val = max(1e20, np.max(self._mcp_cost))
         self._mcp_cost = np.where(self._mcp_cost <= 0,
                                   -1 if self._use_hard_barrier else max_val,
                                   self._mcp_cost)
->>>>>>> b3341a47
         logger.debug("MCP cost min: %.2f, max: %.2f, median: %.2f",
-                     np.min(self.mcp_cost), np.max(self.mcp_cost),
-                     np.median(self.mcp_cost))
+                     np.min(self._mcp_cost), np.max(self._mcp_cost),
+                     np.median(self._mcp_cost))
 
     def _extract_and_scale_layer(self, layer_info, cost_file, allow_cl=False):
         """Extract layer based on name and scale according to user input"""
@@ -407,6 +380,11 @@
         cell_size : int, optional
             Side length of each cell, in meters. Cells are assumed to be
             square. By default, :obj:`CELL_SIZE`.
+        use_hard_barrier : bool, optional
+            Optional flag to treat any cost values of <= 0 as a hard
+            barrier (i.e. no paths can ever cross this). If ``False``,
+            cost values of <= 0 are set to a large value to simulate a
+            strong but permeable barrier. By default, ``True``.
         """
         self._cost_fpath = cost_fpath
         self._start_indices = start_indices
@@ -682,6 +660,13 @@
     #    logger.debug("MCP cost min: %.2f, max: %.2f, median: %.2f",
     #                 np.min(self._mcp_cost), np.max(self._mcp_cost),
     #                 np.median(self._mcp_cost))
+        # max_val = max(1e20, np.max(self._mcp_cost))
+        # self._mcp_cost = np.where(self._mcp_cost <= 0,
+        #                           -1 if self._use_hard_barrier else max_val,
+        #                           self._mcp_cost)
+        # logger.debug("MCP cost min: %.2f, max: %.2f, median: %.2f",
+        #              np.min(self._mcp_cost), np.max(self._mcp_cost),
+        #              np.median(self._mcp_cost))
 
     # def _extract_and_scale_layer(self, layer_info, cost_file, allow_cl=False):
     #     """Extract layer based on name and scale according to user input"""
@@ -1058,15 +1043,7 @@
                  cost_multiplier_scalar=cost_multiplier_scalar)
 
         tlc = cls(cost_fpath, start_indices, cost_layers, row_slice,
-<<<<<<< HEAD
                   col_slice, cell_size=cell_size)
-=======
-                  col_slice, cost_multiplier_layer=cost_multiplier_layer,
-                  cost_multiplier_scalar=cost_multiplier_scalar,
-                  friction_layers=friction_layers,
-                  tracked_layers=tracked_layers, cell_size=cell_size,
-                  use_hard_barrier=use_hard_barrier)
->>>>>>> b3341a47
 
         tie_lines = tlc.compute(end_indices, save_paths=save_paths)
 
@@ -1088,12 +1065,7 @@
                  cost_layer, start_indices, row_slice, col_slice,
                  xmission_config=None,
                  iso_regions_layer_name=ISO_H5_LAYER_NAME,
-<<<<<<< HEAD
                  cell_size=CELL_SIZE):
-=======
-                 friction_layers=None, tracked_layers=None,
-                 cell_size=CELL_SIZE, use_hard_barrier=True):
->>>>>>> b3341a47
         """
         Parameters
         ----------
@@ -1164,21 +1136,8 @@
         self._sc_point = sc_point
         self._region_layer = None
         self._iso_regions_layer_name = iso_regions_layer_name
-<<<<<<< HEAD
         super().__init__(cost_fpath, start_indices, cost_layer, row_slice,
                          col_slice, cell_size=cell_size)
-=======
-        start_indices, row_slice, col_slice = self._get_clipping_slices(
-            cost_fpath, sc_point[["row", "col"]].values, radius=radius)
-        super().__init__(cost_fpath, start_indices, cost_layers, row_slice,
-                         col_slice,
-                         cost_multiplier_layer=cost_multiplier_layer,
-                         cost_multiplier_scalar=cost_multiplier_scalar,
-                         friction_layers=friction_layers,
-                         tracked_layers=tracked_layers,
-                         cell_size=cell_size,
-                         use_hard_barrier=use_hard_barrier)
->>>>>>> b3341a47
 
         self._config = parse_config(xmission_config=xmission_config)
         self._capacity_class = self._config._parse_cap_class(capacity_class)
@@ -1884,13 +1843,7 @@
                       row_slice=row_slice, col_slice=col_slice,
                       xmission_config=xmission_config,
                       iso_regions_layer_name=iso_regions_layer_name,
-<<<<<<< HEAD
                       cell_size=cell_size)
-=======
-                      tracked_layers=tracked_layers,
-                      friction_layers=friction_layers,
-                      cell_size=cell_size, use_hard_barrier=use_hard_barrier)
->>>>>>> b3341a47
 
             features = tcc.compute(min_line_length=min_line_length,
                                    save_paths=save_paths,
@@ -1998,15 +1951,8 @@
     greenfield cost of the ``cost_layers`` input is used.
     """
     def __init__(self, transmission_lines, cost_fpath, start_indices,
-<<<<<<< HEAD
                  line_cap_mw, cost_layer, row_slice, col_slice,
                  cell_size=CELL_SIZE):
-=======
-                 line_cap_mw, cost_layers, row_slice, col_slice,
-                 cost_multiplier_layer=None, cost_multiplier_scalar=1,
-                 friction_layers=None, tracked_layers=None,
-                 cell_size=CELL_SIZE, use_hard_barrier=True):
->>>>>>> b3341a47
         """
 
         Parameters
@@ -2085,16 +2031,7 @@
         super().__init__(cost_fpath=cost_fpath, start_indices=start_indices,
                          cost_layer=cost_layer,
                          row_slice=row_slice, col_slice=col_slice,
-<<<<<<< HEAD
                          cell_size=cell_size)
-=======
-                         cost_multiplier_layer=cost_multiplier_layer,
-                         cost_multiplier_scalar=cost_multiplier_scalar,
-                         friction_layers=friction_layers,
-                         tracked_layers=tracked_layers,
-                         cell_size=cell_size,
-                         use_hard_barrier=use_hard_barrier)
->>>>>>> b3341a47
         self._null_extras = {}
 
         self._cost = self._cost / line_cap_mw
@@ -2224,16 +2161,7 @@
                  cost_multiplier_layer=cost_multiplier_layer,
                  cost_multiplier_scalar=cost_multiplier_scalar)
         tlc = cls(transmission_lines, cost_fpath, start_indices,
-<<<<<<< HEAD
                   line_cap_mw, cl, row_slice, col_slice, cell_size=cell_size)
-=======
-                  line_cap_mw, cost_layers, row_slice, col_slice,
-                  cost_multiplier_layer=cost_multiplier_layer,
-                  cost_multiplier_scalar=cost_multiplier_scalar,
-                  friction_layers=friction_layers,
-                  tracked_layers=tracked_layers, cell_size=cell_size,
-                  use_hard_barrier=use_hard_barrier)
->>>>>>> b3341a47
 
         tie_lines = tlc.compute(end_indices, save_paths=save_paths)
         tie_lines['cost'] = tie_lines['cost'] * 0.5
