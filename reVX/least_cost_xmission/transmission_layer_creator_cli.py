--- conflicted
+++ resolved
@@ -224,23 +224,15 @@
     """
     if not Path(FRICTION_TIFF).exists():
         logger.error(f'The friction GeoTIFF ({FRICTION_TIFF}) was not found. '
-<<<<<<< HEAD
                      'Please create it using the `friction_layers` key in '
                      'the config file.')
         sys.exit(1)
-=======
-                     'Please create it using the `friction_layers` key in the '
-                     'config file.')
->>>>>>> ea435a34
 
     if not Path(RAW_BARRIER_TIFF).exists():
         logger.error(f'The raw barriers GeoTIFF ({RAW_BARRIER_TIFF}) was not '
                      'found. Please create it using the `barrier_layers` key '
                      'in the config file.')
-<<<<<<< HEAD
-        sys.exit(1)
-=======
->>>>>>> ea435a34
+        sys.exit(1)
 
     logger.info('Loading friction and raw barriers.')
     friction = io_handler.load_tiff(FRICTION_TIFF)
