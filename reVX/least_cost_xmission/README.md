--- conflicted
+++ resolved
@@ -25,9 +25,7 @@
 
 Note that the *friction* and *barriers* layers must be combined together, using a multiplier for barriers, before an analysis is ran.
 
-<<<<<<< HEAD
-Layers are created by passing a JSON configuration file (config file) to the [`transmission-layer-creator`](https://github.com/NREL/reVX/tree/main/reVX/least_cost_xmission/transmission_layer_creator_cli.py) command-line tool. The format of the JSON file is defined using [Pydantic](https://docs.pydantic.dev/latest/) in the `LayerCreationConfig` class of [`transmission_layer_creation.py`](https://github.com/NREL/reVX/tree/main/reVX/config/transmission_layer_creation.py). The config file consists of key-value pairs describing necessary files and layer creation options and can trigger a number of different operations depending on it's contents. These operations include:
-=======
+
 ## H5 Layer File Creation
 The final costs and barriers layers must be saved in an H5 file for the routing code to run. A new H5 file can be created as shown below. Both the template raster and existing H5 file must have the same shape, CRS, and transform.
 
@@ -47,8 +45,7 @@
     --masks-dir masks
 ```
 ## Layer Creation Configuration File
-Layers are created by passing a JSON configuration file (config file) to the [`transmission-layer-creator from-config`](transmission_layer_creator_cli.py) command-line tool. The format of the JSON file is defined using [Pydantic](https://docs.pydantic.dev/latest/) in the `LayerCreationConfig` class of [`transmission_layer_creation.py`](../config/transmission_layer_creation.py). The config file consists of key-value pairs describing necessary files and layer creation options and can trigger a number of different operations depending on it's contents. These operations include:
->>>>>>> db9f1d05
+Layers are created by passing a JSON configuration file (config file) to the [`transmission-layer-creator from-config`](https://github.com/NREL/reVX/tree/main/reVX/least_cost_xmission/transmission_layer_creator_cli.py) command-line tool. The format of the JSON file is defined using [Pydantic](https://docs.pydantic.dev/latest/) in the `LayerCreationConfig` class of [`transmission_layer_creation.py`](https://github.com/NREL/reVX/tree/main/reVX/config/transmission_layer_creation.py). The config file consists of key-value pairs describing necessary files and layer creation options and can trigger a number of different operations depending on it's contents. These operations include:
 
 * Creating wet and dry (TODO) cost layers
 * Combining wet and dry costs
