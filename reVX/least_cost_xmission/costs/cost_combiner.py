--- conflicted
+++ resolved
@@ -135,16 +135,10 @@
 
         num_zeros = (combined == 0).sum()
         if num_zeros > 0:
-<<<<<<< HEAD
             msg = (f'{num_zeros} occurrences of 0 are in the combined costs. '
                    'This may cause erroneous paths and costs.')
             logger.warning(msg)
             warn(msg)
-=======
-            logger.warning(f'{num_zeros} occurrences of 0 are in the '
-                           'combined costs. This may cause erroneous paths '
-                           'and costs.')
->>>>>>> ea435a34
 
         logger.debug('Writing combined costs to H5')
         self._io_handler.write_to_h5(combined, layer_name)