--- conflicted
+++ resolved
@@ -4,12 +4,8 @@
 """
 import os
 
-<<<<<<< HEAD
-from .xmission_config import XmissionConfig
-=======
 from reVX.least_cost_xmission.config.xmission_config import XmissionConfig
 
->>>>>>> 35b93c85
 DEFAULTSDIR = os.path.dirname(os.path.realpath(__file__))
 
 # Cost multipliers for medium and short lines
