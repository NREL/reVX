--- conflicted
+++ resolved
@@ -100,16 +100,11 @@
 
         return mult_raster
 
-<<<<<<< HEAD
-        if save_geotiff:
-            xcc.create_geotiff(tiff_dir, 'tie_line_multipliers.tif', mults_arr)
-=======
     @staticmethod
     def _compute_land_use_mult(land_use, multipliers, land_use_classes):
         """
         Convert NLCD raster to land use multiplier raster for a single region.
         Land classes without specified multipliers are left a 1.
->>>>>>> 35b93c85
 
         Parameters
         ----------
@@ -120,18 +115,12 @@
         land_use_classes : dict
             NCLD land use codes corresponding to use classes for multipliers
 
-<<<<<<< HEAD
-            if save_geotiff:
-                xcc.create_geotiff(tiff_dir,
-                                   f'base_line_cost_{capacity}MW.tif', blc_arr)
-=======
         Returns
         -------
         numpy.ndarray
             Land use multiplier raster. Minimum value for any cell is 1.
         """
         mult_raster = np.ones(land_use.shape, dtype=np.float32)
->>>>>>> 35b93c85
 
         indices = []  # [(index0, multiplier0, _class_value0), ...]
         for _class, multiplier in multipliers.items():
