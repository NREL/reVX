"""
Definition of friction, barrier, and costs processing JSON config file
"""
from pathlib import Path
from typing import Optional, Dict, List, Union

from pydantic import BaseModel, DirectoryPath, FilePath, NewPath

from reVX.least_cost_xmission.costs.wet_cost_creator import BinConfig
from reVX.least_cost_xmission.layers.friction_barrier_builder import \
    FBLayerConfig

<<<<<<< HEAD

=======
# Friction and barrier layer definitions. Keys are GeoTIFF filepaths. Values
# are the FBLayerConfig to use for that file.
>>>>>>> db9f1d05
FrictionLayers = Dict[str, FBLayerConfig]
"""Mapping of friction layers.

Keys are GeoTIFF filepaths. Values are the FBLayerConfig to use for that
file."""

BarrierLayers = Dict[str, FBLayerConfig]
"""Mapping of barrier layers.

Keys are GeoTIFF filepaths. Values are the FBLayerConfig to use for that
file."""


class WetCosts(BaseModel, extra='forbid'):
    """ Config items required to generate wet costs """
    bins: List[BinConfig]
    """Bin config for depth based costs"""

    bathy_tiff: FilePath
    """File name of bathymetric depth GeoTIFF"""

    wet_costs_tiff: Optional[str] = None
    """Name for wet costs GeoTIFF"""


class DryCosts(BaseModel, extra='forbid'):
    """ Config items required to generate dry costs """
    # TODO


class MergeFrictionBarriers(BaseModel, extra='forbid'):
    """
    Combine friction and barriers and save to H5. Multiple all barrier values
    by a factor. The multiplier should be large enough that all barriers have
    a higher value than any possible friction.
    """
    barrier_multiplier: float = 1e6
    """Value to multiply barrier layer by during merge with friction.

    The multiplier should be large enough that all barriers have
    a higher value than any possible friction."""


class CombineCosts(BaseModel, extra='forbid'):
    """ Config items required to combine wet and dry costs """
    landfall_cost: float
    """Cost to transition from wet to dry transmission"""

    # Note: the below items are temporary until dry costs are refactored
    dry_h5_fpath: FilePath
    """H5 file with dry costs"""

    dry_costs_layer: str
    """Name of dry costs in H5 file"""


class LayerCreationConfig(BaseModel):
    """
    Definition of friction, barrier, and costs processing JSON config file.
    """

    template_raster_fpath: FilePath
    """Template raster GeoTIFF for shape and profile"""

<<<<<<< HEAD
    h5_fpath: Union[FilePath, NewPath]
    """H5 to store results in.

    If it does not exist, it will be created from existing_h5_fpath."""

    existing_h5_fpath: Optional[FilePath] = None
    """Existing H5 to extra meta data, etc from.

    Setting existing_h5_fpath will result in a new H5 at `h5_path` being
    created if it doesn't already exist."""

=======
    # H5 to store results in.
    h5_fpath: FilePath

    # Optional directory to look for GeoTIFFs in, in addition to '.'
>>>>>>> db9f1d05
    layer_dir: DirectoryPath = Path('.')
    """Directory to look for GeoTIFFs in, in addition to '.'"""

<<<<<<< HEAD
    land_mask_vector_fname: Optional[str] = None
    """Land mask vector file.

    Setting this will cause new masks to be generated."""

    masks_dir: Union[DirectoryPath, NewPath] = Path('.')
    """Optional path for mask GeoTIFFs."""
=======
    # Optional path for mask GeoTIFFs.
    masks_dir: DirectoryPath = Path('.')
>>>>>>> db9f1d05

    friction_layers: Optional[FrictionLayers] = None
    """Optional friction layer.

    At least one of `friction_layers`, `barrier_layers`, `wet_costs`,
    `dry_costs`, `merge_friction_and_barriers` or  `combine_costs` must
    be defined."""

    barrier_layers: Optional[BarrierLayers] = None
    """Optional barrier layer.

    At least one of `friction_layers`, `barrier_layers`, `wet_costs`,
    `dry_costs`, `merge_friction_and_barriers` or  `combine_costs` must
    be defined."""

    wet_costs: Optional[WetCosts] = None
    """Optional wet cost layer.

    At least one of `friction_layers`, `barrier_layers`, `wet_costs`,
    `dry_costs`, `merge_friction_and_barriers` or  `combine_costs` must
    be defined."""

    dry_costs: Optional[DryCosts] = None
    """Optional dry cost layer.

    At least one of `friction_layers`, `barrier_layers`, `wet_costs`,
    `dry_costs`, `merge_friction_and_barriers` or  `combine_costs` must
    be defined."""

    merge_friction_and_barriers: Optional[MergeFrictionBarriers] = None
    """Optional config to merge friction barriers.

    At least one of `friction_layers`, `barrier_layers`, `wet_costs`,
    `dry_costs`, `merge_friction_and_barriers` or  `combine_costs` must
    be defined."""

    combine_costs: Optional[CombineCosts] = None
    """Optional config to combine costs.

    At least one of `friction_layers`, `barrier_layers`, `wet_costs`,
    `dry_costs`, `merge_friction_and_barriers` or  `combine_costs` must
    be defined."""

<<<<<<< HEAD
    save_tiff: bool = True
    """Save GeoTIFFS from step if ``True``"""

    # TODO - uncomment this for prod
    # model_config = ConfigDict(extra='forbid')
=======
    # Save GeoTIFFS from intermediate steps if True
    save_tiff: bool = True
>>>>>>> db9f1d05
<|MERGE_RESOLUTION|>--- conflicted
+++ resolved
@@ -10,12 +10,6 @@
 from reVX.least_cost_xmission.layers.friction_barrier_builder import \
     FBLayerConfig
 
-<<<<<<< HEAD
-
-=======
-# Friction and barrier layer definitions. Keys are GeoTIFF filepaths. Values
-# are the FBLayerConfig to use for that file.
->>>>>>> db9f1d05
 FrictionLayers = Dict[str, FBLayerConfig]
 """Mapping of friction layers.
 
@@ -80,39 +74,16 @@
     template_raster_fpath: FilePath
     """Template raster GeoTIFF for shape and profile"""
 
-<<<<<<< HEAD
     h5_fpath: Union[FilePath, NewPath]
     """H5 to store results in.
 
     If it does not exist, it will be created from existing_h5_fpath."""
 
-    existing_h5_fpath: Optional[FilePath] = None
-    """Existing H5 to extra meta data, etc from.
-
-    Setting existing_h5_fpath will result in a new H5 at `h5_path` being
-    created if it doesn't already exist."""
-
-=======
-    # H5 to store results in.
-    h5_fpath: FilePath
-
-    # Optional directory to look for GeoTIFFs in, in addition to '.'
->>>>>>> db9f1d05
     layer_dir: DirectoryPath = Path('.')
     """Directory to look for GeoTIFFs in, in addition to '.'"""
 
-<<<<<<< HEAD
-    land_mask_vector_fname: Optional[str] = None
-    """Land mask vector file.
-
-    Setting this will cause new masks to be generated."""
-
-    masks_dir: Union[DirectoryPath, NewPath] = Path('.')
+    masks_dir: DirectoryPath = Path('.')
     """Optional path for mask GeoTIFFs."""
-=======
-    # Optional path for mask GeoTIFFs.
-    masks_dir: DirectoryPath = Path('.')
->>>>>>> db9f1d05
 
     friction_layers: Optional[FrictionLayers] = None
     """Optional friction layer.
@@ -156,13 +127,5 @@
     `dry_costs`, `merge_friction_and_barriers` or  `combine_costs` must
     be defined."""
 
-<<<<<<< HEAD
     save_tiff: bool = True
-    """Save GeoTIFFS from step if ``True``"""
-
-    # TODO - uncomment this for prod
-    # model_config = ConfigDict(extra='forbid')
-=======
-    # Save GeoTIFFS from intermediate steps if True
-    save_tiff: bool = True
->>>>>>> db9f1d05
+    """Save GeoTIFFS from step if ``True``"""