"""
Definition of friction, barrier, and costs processing JSON config file
"""
from pathlib import Path
from typing import Optional, Dict, List

from pydantic import BaseModel, DirectoryPath, FilePath

from reVX.least_cost_xmission.costs.wet_cost_creator import BinConfig
from reVX.least_cost_xmission.layers.friction_barrier_builder import \
    FBLayerConfig

FrictionLayers = Dict[str, FBLayerConfig]
"""Mapping of friction layers.

Keys are GeoTIFF filepaths. Values are the FBLayerConfig to use for that
file."""

BarrierLayers = Dict[str, FBLayerConfig]
"""Mapping of barrier layers.

Keys are GeoTIFF filepaths. Values are the FBLayerConfig to use for that
file."""


class WetCosts(BaseModel, extra='forbid'):
    """ Config items required to generate wet costs """
    bins: List[BinConfig]
    """Bin config for depth based costs"""

    bathy_tiff: FilePath
    """File name of bathymetric depth GeoTIFF"""

    wet_costs_tiff: Optional[str] = None
    """Name for wet costs GeoTIFF"""


class DryCosts(BaseModel, extra='forbid'):
    """ Config items required to generate dry costs """
    # TODO


class MergeFrictionBarriers(BaseModel, extra='forbid'):
    """
    Combine friction and barriers and save to H5. Multiple all barrier values
    by a factor. The multiplier should be large enough that all barriers have
    a higher value than any possible friction.
    """
    barrier_multiplier: float = 1e6
    """Value to multiply barrier layer by during merge with friction.

    The multiplier should be large enough that all barriers have
    a higher value than any possible friction."""


class CombineCosts(BaseModel, extra='forbid'):
    """ Config items required to combine wet and dry costs """
    landfall_cost: float
    """Cost to transition from wet to dry transmission"""

    # Note: the below items are temporary until dry costs are refactored
    dry_h5_fpath: FilePath
    """H5 file with dry costs"""

    dry_costs_layer: str
    """Name of dry costs in H5 file"""


class LayerCreationConfig(BaseModel):
    """
    Definition of friction, barrier, and costs processing JSON config file.
    """

    template_raster_fpath: FilePath
    """Template raster GeoTIFF for shape and profile"""

<<<<<<< HEAD
    h5_fpath: Union[FilePath, NewPath]
    """H5 to store results in.

    If it does not exist, it will be created from existing_h5_fpath."""
=======
    # H5 to store results in.
    h5_fpath: FilePath
>>>>>>> 8183cd51

    layer_dir: DirectoryPath = Path('.')
    """Directory to look for GeoTIFFs in, in addition to '.'"""

    masks_dir: DirectoryPath = Path('.')
    """Optional path for mask GeoTIFFs."""

    friction_layers: Optional[FrictionLayers] = None
    """Optional friction layer.

    At least one of `friction_layers`, `barrier_layers`, `wet_costs`,
    `dry_costs`, `merge_friction_and_barriers` or  `combine_costs` must
    be defined."""

    barrier_layers: Optional[BarrierLayers] = None
    """Optional barrier layer.

    At least one of `friction_layers`, `barrier_layers`, `wet_costs`,
    `dry_costs`, `merge_friction_and_barriers` or  `combine_costs` must
    be defined."""

    wet_costs: Optional[WetCosts] = None
    """Optional wet cost layer.

    At least one of `friction_layers`, `barrier_layers`, `wet_costs`,
    `dry_costs`, `merge_friction_and_barriers` or  `combine_costs` must
    be defined."""

    dry_costs: Optional[DryCosts] = None
    """Optional dry cost layer.

    At least one of `friction_layers`, `barrier_layers`, `wet_costs`,
    `dry_costs`, `merge_friction_and_barriers` or  `combine_costs` must
    be defined."""

    merge_friction_and_barriers: Optional[MergeFrictionBarriers] = None
    """Optional config to merge friction barriers.

    At least one of `friction_layers`, `barrier_layers`, `wet_costs`,
    `dry_costs`, `merge_friction_and_barriers` or  `combine_costs` must
    be defined."""

    combine_costs: Optional[CombineCosts] = None
    """Optional config to combine costs.

    At least one of `friction_layers`, `barrier_layers`, `wet_costs`,
    `dry_costs`, `merge_friction_and_barriers` or  `combine_costs` must
    be defined."""

<<<<<<< HEAD
    save_tiff: bool = True
    """Save GeoTIFFS from step if ``True``"""
=======
    # Save GeoTIFFS from intermediate steps if True
    save_tiff: bool = True
>>>>>>> 8183cd51
<|MERGE_RESOLUTION|>--- conflicted
+++ resolved
@@ -74,15 +74,10 @@
     template_raster_fpath: FilePath
     """Template raster GeoTIFF for shape and profile"""
 
-<<<<<<< HEAD
     h5_fpath: Union[FilePath, NewPath]
     """H5 to store results in.
 
     If it does not exist, it will be created from existing_h5_fpath."""
-=======
-    # H5 to store results in.
-    h5_fpath: FilePath
->>>>>>> 8183cd51
 
     layer_dir: DirectoryPath = Path('.')
     """Directory to look for GeoTIFFs in, in addition to '.'"""
@@ -132,10 +127,5 @@
     `dry_costs`, `merge_friction_and_barriers` or  `combine_costs` must
     be defined."""
 
-<<<<<<< HEAD
     save_tiff: bool = True
-    """Save GeoTIFFS from step if ``True``"""
-=======
-    # Save GeoTIFFS from intermediate steps if True
-    save_tiff: bool = True
->>>>>>> 8183cd51
+    """Save GeoTIFFS from step if ``True``"""